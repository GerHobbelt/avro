--- conflicted
+++ resolved
@@ -31,11 +31,7 @@
 
   <groupId>org.apache.avro</groupId>
   <artifactId>avro-toplevel</artifactId>
-<<<<<<< HEAD
   <version>1.8.3-NUBANK</version>
-=======
-  <version>1.8.3-SNAPSHOT</version>
->>>>>>> f23eabb4
   <packaging>pom</packaging>
 
   <name>Apache Avro Toplevel</name>
