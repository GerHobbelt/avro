--- conflicted
+++ resolved
@@ -22,11 +22,7 @@
   <parent>
     <artifactId>trevni-java</artifactId>
     <groupId>org.apache.avro</groupId>
-<<<<<<< HEAD
     <version>1.8.3-NUBANK</version>
-=======
-    <version>1.8.3-SNAPSHOT</version>
->>>>>>> f23eabb4
     <relativePath>..</relativePath>
   </parent>
 
